/**
 * @file lsh_search_impl.hpp
 * @author Parikshit Ram
 *
 * Implementation of the LSHSearch class.
 *
 * mlpack is free software; you may redistribute it and/or modify it under the
 * terms of the 3-clause BSD license.  You should have received a copy of the
 * 3-clause BSD license along with mlpack.  If not, see
 * http://www.opensource.org/licenses/BSD-3-Clause for more information.
 */
#ifndef MLPACK_METHODS_NEIGHBOR_SEARCH_LSH_SEARCH_IMPL_HPP
#define MLPACK_METHODS_NEIGHBOR_SEARCH_LSH_SEARCH_IMPL_HPP

#include <mlpack/prereqs.hpp>
#include <mlpack/core/math/random.hpp>

namespace mlpack {
namespace neighbor {

// Construct the object with random tables
template<typename SortPolicy>
LSHSearch<SortPolicy>::
LSHSearch(arma::mat referenceSet,
          const size_t numProj,
          const size_t numTables,
          const double hashWidthIn,
          const size_t secondHashSize,
          const size_t bucketSize) :
  numProj(numProj),
  numTables(numTables),
  hashWidth(hashWidthIn),
  secondHashSize(secondHashSize),
  bucketSize(bucketSize),
  distanceEvaluations(0)
{
  // Pass work to training function.
  Train(referenceSet, numProj, numTables, hashWidthIn, secondHashSize,
      bucketSize);
}

// Construct the object with given tables
template<typename SortPolicy>
LSHSearch<SortPolicy>::
LSHSearch(arma::mat referenceSet,
          const arma::cube& projections,
          const double hashWidthIn,
          const size_t secondHashSize,
          const size_t bucketSize) :
  numProj(projections.n_cols),
  numTables(projections.n_slices),
  hashWidth(hashWidthIn),
  secondHashSize(secondHashSize),
  bucketSize(bucketSize),
  distanceEvaluations(0)
{
  // Pass work to training function.
  Train(std::move(referenceSet), numProj, numTables, hashWidthIn,
      secondHashSize, bucketSize, projections);
}

// Empty constructor.
template<typename SortPolicy>
LSHSearch<SortPolicy>::LSHSearch() :
    numProj(0),
    numTables(0),
    hashWidth(0),
    secondHashSize(99901),
    bucketSize(500),
    distanceEvaluations(0)
{
}

// Copy constructor.
template<typename SortPolicy>
LSHSearch<SortPolicy>::LSHSearch(const LSHSearch& other) :
    referenceSet(other.referenceSet), // Copy the other set.
    numProj(other.numProj),
    numTables(other.numTables),
    projections(other.projections),
    offsets(other.offsets),
    hashWidth(other.hashWidth),
    secondHashSize(other.secondHashSize),
    secondHashWeights(other.secondHashWeights),
    bucketSize(other.bucketSize),
    secondHashTable(other.secondHashTable),
    bucketContentSize(other.bucketContentSize),
    bucketRowInHashTable(other.bucketRowInHashTable),
    distanceEvaluations(other.distanceEvaluations)
{
  // Nothing to do.
}

// Move constructor.
template<typename SortPolicy>
LSHSearch<SortPolicy>::LSHSearch(LSHSearch&& other) :
    referenceSet(std::move(other.referenceSet)),
    numProj(other.numProj),
    numTables(other.numTables),
    projections(std::move(other.projections)),
    offsets(std::move(other.offsets)),
    hashWidth(other.hashWidth),
    secondHashSize(other.secondHashSize),
    secondHashWeights(std::move(other.secondHashWeights)),
    bucketSize(other.bucketSize),
    secondHashTable(std::move(other.secondHashTable)),
    bucketContentSize(std::move(other.bucketContentSize)),
    bucketRowInHashTable(std::move(other.bucketRowInHashTable)),
    distanceEvaluations(other.distanceEvaluations)
{
  // Reset other model to defaults.
  other.numProj = 0;
  other.numTables = 0;
  other.hashWidth = 0;
  other.secondHashSize = 99901;
  other.bucketSize = 500;
  other.distanceEvaluations = 0;
}

// Copy operator.
template<typename SortPolicy>
LSHSearch<SortPolicy>& LSHSearch<SortPolicy>::operator=(const LSHSearch& other)
{
  referenceSet = other.referenceSet;
  numProj = other.numProj;
  numTables = other.numTables;
  projections = other.projections;
  offsets = other.offsets;
  hashWidth = other.hashWidth;
  secondHashSize = other.secondHashSize;
  secondHashWeights = other.secondHashWeights;
  bucketSize = other.bucketSize;
  secondHashTable = other.secondHashTable;
  bucketContentSize = other.bucketContentSize;
  bucketRowInHashTable = other.bucketRowInHashTable;
  distanceEvaluations = other.distanceEvaluations;

  return *this;
}

// Move operator.
template<typename SortPolicy>
LSHSearch<SortPolicy>& LSHSearch<SortPolicy>::operator=(LSHSearch&& other)
{
  referenceSet = std::move(other.referenceSet);
  numProj = other.numProj;
  numTables = other.numTables;
  projections = std::move(other.projections);
  offsets = std::move(other.offsets);
  hashWidth = other.hashWidth;
  secondHashSize = other.secondHashSize;
  secondHashWeights = std::move(other.secondHashWeights);
  bucketSize = other.bucketSize;
  secondHashTable = std::move(other.secondHashTable);
  bucketContentSize = std::move(other.bucketContentSize);
  bucketRowInHashTable = std::move(other.bucketRowInHashTable);
  distanceEvaluations = other.distanceEvaluations;

  // Reset other model to defaults.
  other.numProj = 0;
  other.numTables = 0;
  other.hashWidth = 0;
  other.secondHashSize = 99901;
  other.bucketSize = 500;
  other.distanceEvaluations = 0;

  return *this;
}

// Train on a new reference set.
template<typename SortPolicy>
void LSHSearch<SortPolicy>::Train(arma::mat referenceSet,
                                  const size_t numProj,
                                  const size_t numTables,
                                  const double hashWidthIn,
                                  const size_t secondHashSize,
                                  const size_t bucketSize,
                                  const arma::cube &projection)
{
  // Set new reference set.
  this->referenceSet = std::move(referenceSet);

  // Set new parameters.
  this->numProj = numProj;
  this->numTables = numTables;
  this->hashWidth = hashWidthIn;
  this->secondHashSize = secondHashSize;
  this->bucketSize = bucketSize;

  if (hashWidth == 0.0) // The user has not provided any value.
  {
    const size_t numSamples = 25;
    // Compute a heuristic hash width from the data.
    for (size_t i = 0; i < numSamples; i++)
    {
      size_t p1 = (size_t) math::RandInt(this->referenceSet.n_cols);
      size_t p2 = (size_t) math::RandInt(this->referenceSet.n_cols);

      hashWidth += std::sqrt(metric::EuclideanDistance::Evaluate(
          this->referenceSet.unsafe_col(p1),
          this->referenceSet.unsafe_col(p2)));
    }

    hashWidth /= numSamples;
  }

  Log::Info << "Hash width chosen as: " << hashWidth << std::endl;

  // Hash building procedure:
  // The first level hash for a single table outputs a 'numProj'-dimensional
  // integer key for each point in the set -- (key, pointID).  The key creation
  // details are presented below.

  // Step I: Prepare the second level hash.

  // Obtain the weights for the second hash.
  secondHashWeights = arma::floor(arma::randu(numProj) *
                                  (double) secondHashSize);

  // Instead of putting the points in the row corresponding to the bucket, we
  // chose the next empty row and keep track of the row in which the bucket
  // lies. This allows us to stack together and slice out the empty buckets at
  // the end of the hashing.
  bucketRowInHashTable.set_size(secondHashSize);
  bucketRowInHashTable.fill(secondHashSize);

  // Step II: The offsets for all projections in all tables.
  // Since the 'offsets' are in [0, hashWidth], we obtain the 'offsets'
  // as randu(numProj, numTables) * hashWidth.
  offsets.randu(numProj, numTables);
  offsets *= hashWidth;

  // Step III: Obtain the 'numProj' projections for each table.
  projections.clear(); // Reset projections vector.

  if (projection.n_slices == 0) // Randomly generate the tables.
  {
    // For L2 metric, 2-stable distributions are used, and the normal Z ~ N(0,
    // 1) is a 2-stable distribution.

    // Build numTables random tables arranged in a cube.
    projections.randn(this->referenceSet.n_rows, numProj, numTables);
  }
  else if (projection.n_slices == numTables) // Take user-defined tables.
  {
    projections = projection;
  }
  else // The user gave something wrong.
  {
    throw std::invalid_argument("LSHSearch::Train(): number of projection "
        "tables provided must be equal to numProj");
  }

  // We will store the second hash vectors in this matrix; the second hash
  // vector for table i will be held in row i.  We have to use int and not
  // size_t, otherwise negative numbers are cast to 0.
  arma::Mat<size_t> secondHashVectors(numTables, this->referenceSet.n_cols);

  for (size_t i = 0; i < numTables; i++)
  {
    // Step IV: create the 'numProj'-dimensional key for each point in each
    // table.

    // The following code performs the task of hashing each point to a
    // 'numProj'-dimensional integer key.  Hence you get a ('numProj' x
    // 'referenceSet.n_cols') key matrix.
    //
    // For a single table, let the 'numProj' projections be denoted by 'proj_i'
    // and the corresponding offset be 'offset_i'.  Then the key of a single
    // point is obtained as:
    // key = { floor((<proj_i, point> + offset_i) / 'hashWidth') forall i }
    arma::mat offsetMat = arma::repmat(offsets.unsafe_col(i), 1,
                                       this->referenceSet.n_cols);
    arma::mat hashMat = projections.slice(i).t() * (this->referenceSet);
    hashMat += offsetMat;
    hashMat /= hashWidth;

    // Step V: Putting the points in the 'secondHashTable' by hashing the key.
    // Now we hash every key, point ID to its corresponding bucket.  We must
    // also normalize the hashes to the range [0, secondHashSize).
    arma::rowvec unmodVector = secondHashWeights.t() * arma::floor(hashMat);
    for (size_t j = 0; j < unmodVector.n_elem; ++j)
    {
      double shs = (double) secondHashSize; // Convenience cast.
      if (unmodVector[j] >= 0.0)
      {
        const size_t key = size_t(fmod(unmodVector[j], shs));
        secondHashVectors(i, j) = key;
      }
      else
      {
        const double mod = fmod(-unmodVector[j], shs);
        const size_t key = (mod < 1.0) ? 0 : secondHashSize - size_t(mod);
        secondHashVectors(i, j) = key;
      }
    }
  }

  // Now, using the hash vectors for each table, count the number of rows we
  // have in the second hash table.
  arma::Row<size_t> secondHashBinCounts(secondHashSize, arma::fill::zeros);
  for (size_t i = 0; i < secondHashVectors.n_elem; ++i)
    secondHashBinCounts[secondHashVectors[i]]++;

  // Enforce the maximum bucket size.
  const size_t effectiveBucketSize = (bucketSize == 0) ? SIZE_MAX : bucketSize;
  secondHashBinCounts.transform([effectiveBucketSize](size_t val)
      { return std::min(val, effectiveBucketSize); });

  const size_t numRowsInTable = arma::accu(secondHashBinCounts > 0);
  bucketContentSize.zeros(numRowsInTable);
  secondHashTable.resize(numRowsInTable);

  // Next we must assign each point in each table to the right second hash
  // table.
  size_t currentRow = 0;
  for (size_t i = 0; i < numTables; ++i)
  {
    // Insert the point in the corresponding row to its bucket in the
    // 'secondHashTable'.
    for (size_t j = 0; j < secondHashVectors.n_cols; j++)
    {
      // This is the bucket number.
      size_t hashInd = (size_t) secondHashVectors(i, j);
      // The point ID is 'j'.

      // If this is currently an empty bucket, start a new row keep track of
      // which row corresponds to the bucket.
      const size_t maxSize = secondHashBinCounts[hashInd];
      if (bucketRowInHashTable[hashInd] == secondHashSize)
      {
        bucketRowInHashTable[hashInd] = currentRow;
        secondHashTable[currentRow].set_size(maxSize);
        currentRow++;
      }

      // If this vector in the hash table is not full, add the point.
      const size_t index = bucketRowInHashTable[hashInd];
      if (bucketContentSize[index] < maxSize)
        secondHashTable[index](bucketContentSize[index]++) = j;
    } // Loop over all points in the reference set.
  } // Loop over tables.

  Log::Info << "Final hash table size: " << numRowsInTable << " rows, with a "
            << "maximum length of " << arma::max(secondHashBinCounts) << ", "
            << "totaling " << arma::accu(secondHashBinCounts) << " elements."
            << std::endl;
}

// Base case where the query set is the reference set.  (So, we can't return
// ourselves as the nearest neighbor.)
template<typename SortPolicy>
inline force_inline
void LSHSearch<SortPolicy>::BaseCase(const size_t queryIndex,
                                     const arma::uvec& referenceIndices,
                                     const size_t k,
                                     arma::Mat<size_t>& neighbors,
                                     arma::mat& distances) const
{
  // Let's build the list of candidate neighbors for the given query point.
  // It will be initialized with k candidates:
  // (WorstDistance, referenceSet.n_cols)
  const Candidate def = std::make_pair(SortPolicy::WorstDistance(),
      referenceSet.n_cols);
  std::vector<Candidate> vect(k, def);
  CandidateList pqueue(CandidateCmp(), std::move(vect));

  for (size_t j = 0; j < referenceIndices.n_elem; ++j)
  {
    const size_t referenceIndex = referenceIndices[j];
    // If the points are the same, skip this point.
    if (queryIndex == referenceIndex)
      continue;

    const double distance = metric::EuclideanDistance::Evaluate(
        referenceSet.unsafe_col(queryIndex),
        referenceSet.unsafe_col(referenceIndex));

    Candidate c = std::make_pair(distance, referenceIndex);
    // If this distance is better than the worst candidate, let's insert it.
    if (CandidateCmp()(c, pqueue.top()))
    {
      pqueue.pop();
      pqueue.push(c);
    }
  }

  for (size_t j = 1; j <= k; j++)
  {
    neighbors(k - j, queryIndex) = pqueue.top().second;
    distances(k - j, queryIndex) = pqueue.top().first;
    pqueue.pop();
  }
}

// Base case for bichromatic search.
template<typename SortPolicy>
inline force_inline
void LSHSearch<SortPolicy>::BaseCase(const size_t queryIndex,
                                     const arma::uvec& referenceIndices,
                                     const size_t k,
                                     const arma::mat& querySet,
                                     arma::Mat<size_t>& neighbors,
                                     arma::mat& distances) const
{
  // Let's build the list of candidate neighbors for the given query point.
  // It will be initialized with k candidates:
  // (WorstDistance, referenceSet.n_cols)
  const Candidate def = std::make_pair(SortPolicy::WorstDistance(),
      referenceSet.n_cols);
  std::vector<Candidate> vect(k, def);
  CandidateList pqueue(CandidateCmp(), std::move(vect));

  for (size_t j = 0; j < referenceIndices.n_elem; ++j)
  {
    const size_t referenceIndex = referenceIndices[j];
    const double distance = metric::EuclideanDistance::Evaluate(
        querySet.unsafe_col(queryIndex),
        referenceSet.unsafe_col(referenceIndex));

    Candidate c = std::make_pair(distance, referenceIndex);
    // If this distance is better than the worst candidate, let's insert it.
    if (CandidateCmp()(c, pqueue.top()))
    {
      pqueue.pop();
      pqueue.push(c);
    }
  }

  for (size_t j = 1; j <= k; j++)
  {
    neighbors(k - j, queryIndex) = pqueue.top().second;
    distances(k - j, queryIndex) = pqueue.top().first;
    pqueue.pop();
  }
}

template<typename SortPolicy>
inline force_inline
double LSHSearch<SortPolicy>::PerturbationScore(
    const std::vector<bool>& A,
    const arma::vec& scores) const
{
  double score = 0.0;
  for (size_t i = 0; i < A.size(); ++i)
    if (A[i])
      score += scores(i); // add scores of non-zero indices
  return score;
}

template<typename SortPolicy>
inline force_inline
bool LSHSearch<SortPolicy>::PerturbationShift(std::vector<bool>& A) const
{
  size_t maxPos = 0;
  for (size_t i = 0; i < A.size(); ++i)
    if (A[i] == 1) // Marked true.
      maxPos = i;

  if (maxPos + 1 < A.size()) // Otherwise, this is an invalid vector.
  {
    A[maxPos] = 0;
    A[maxPos + 1] = 1;
    return true; // valid
  }
  return false; // invalid
}

template<typename SortPolicy>
inline force_inline
bool LSHSearch<SortPolicy>::PerturbationExpand(std::vector<bool>& A) const
{
  // Find the last '1' in A.
  size_t maxPos = 0;
  for (size_t i = 0; i < A.size(); ++i)
    if (A[i]) // Marked true.
      maxPos = i;

  if (maxPos + 1 < A.size()) // Otherwise, this is an invalid vector.
  {
    A[maxPos + 1] = 1;
    return true;
  }
  return false;
}

template<typename SortPolicy>
inline force_inline
bool LSHSearch<SortPolicy>::PerturbationValid(
    const std::vector<bool>& A) const
{
  // Use check to mark dimensions we have seen before in A. If a dimension is
  // seen twice (or more), A is not a valid perturbation.
  std::vector<bool> check(numProj);

  if (A.size() > 2 * numProj)
    return false; // This should never happen.

  // Check that we only see each dimension once. If not, vector is not valid.
  for (size_t i = 0; i < A.size(); ++i)
  {
    // Only check dimensions that were included.
    if (!A[i])
      continue;

    // If dimesnion is unseen thus far, mark it as seen.
    if (check[i % numProj] == false)
      check[i % numProj] = true;
    else
      return false; // If dimension was seen before, set is not valid.
  }
  // If we didn't fail, set is valid.
  return true;
}

// Compute additional probing bins for a query
template<typename SortPolicy>
void LSHSearch<SortPolicy>::GetAdditionalProbingBins(
    const arma::vec& queryCode,
    const arma::vec& queryCodeNotFloored,
    const size_t T,
    arma::mat& additionalProbingBins) const
{
  // No additional bins requested. Our work is done.
  if (T == 0)
    return;

  // Each column of additionalProbingBins is the code of a bin.
  additionalProbingBins.set_size(numProj, T);

  // Copy the query's code, then in the end we will  add/subtract according
  // to perturbations we calculated.
  for (size_t c = 0; c < T; ++c)
    additionalProbingBins.col(c) = queryCode;


  // Calculate query point's projection position.
  arma::mat projection = queryCodeNotFloored;

  // Use projection to calculate query's distance from hash limits.
  arma::vec limLow = projection - queryCode * hashWidth;
  arma::vec limHigh = hashWidth - limLow;

  // Calculate scores. score = distance^2.
  arma::vec scores(2 * numProj);
  scores.rows(0, numProj - 1) = arma::pow(limLow, 2);
  scores.rows(numProj, (2 * numProj) - 1) = arma::pow(limHigh, 2);

  // Actions vector describes what perturbation (-1/+1) corresponds to a score.
  arma::Col<short int> actions(2 * numProj); // will be [-1 ... 1 ...]
  actions.rows(0, numProj - 1) = // First numProj rows.
    -1 * arma::ones< arma::Col<short int> > (numProj); // -1s
  actions.rows(numProj, (2 * numProj) - 1) = // Last numProj rows.
    arma::ones< arma::Col<short int> > (numProj); // 1s


  // Acting dimension vector shows which coordinate to transform according to
  // actions (actions are described by actions vector above).
  arma::Col<size_t> positions(2 * numProj); // Will be [0 1 2 ... 0 1 2 ...].
  positions.rows(0, numProj - 1) =
    arma::linspace< arma::Col<size_t> >(0, numProj - 1, numProj);
  positions.rows(numProj, 2 * numProj - 1) =
    arma::linspace< arma::Col<size_t> >(0, numProj - 1, numProj);

  // Special case: No need to create heap for 1 or 2 codes.
  if (T <= 2)
  {
    // First, find location of minimum score, generate 1 perturbation vector,
    // and add its code to additionalProbingBins column 0.

    // Find location and value of smallest element of scores vector.
    double minscore = scores[0];
    size_t minloc = 0;
    for (size_t s = 1; s < (2 * numProj); ++s)
    {
      if (minscore > scores[s])
      {
        minscore = scores[s];
        minloc = s;
      }
    }

    // Add or subtract 1 to dimension corresponding to minimum score.
    additionalProbingBins(positions[minloc], 0) += actions[minloc];
    if (T == 1)
      return; // Done if asked for only 1 code.

    // Now, find location of second smallest score and generate one more vector.
    // The second perturbation vector still can't comprise of more than one
    // change in the bin codes, because of the way perturbation vectors
    // are generated: First we create the one with the smallest score (Ao) and
    // then we either add 1 extra dimension to it (Ae) or shift it by one (As).
    // Since As contains the second smallest score, and Ae contains both the
    // smallest and the second smallest, it's obvious that score(Ae) >
    // score(As). Therefore the second perturbation vector is ALWAYS the vector
    // containing only the second-lowest scoring perturbation.
    double minscore2 = scores[0];
    size_t minloc2 = 0;
    for (size_t s = 0; s < (2 * numProj); ++s) // Here we can't start from 1.
    {
      if (minscore2 > scores[s] && s != minloc) // Second smallest.
      {
        minscore2 = scores[s];
        minloc2 = s;
      }
    }

    // Add or subtract 1 to create second-lowest scoring vector.
    additionalProbingBins(positions[minloc2], 1) += actions[minloc2];
    return;
  }

  // General case: more than 2 perturbation vectors require use of minheap.
  // Sort everything in increasing order.
  arma::uvec sortidx = arma::sort_index(scores);
  scores = scores(sortidx);
  actions = actions(sortidx);
  positions = positions(sortidx);

  // Theory:
  // A probing sequence is a sequence of T probing bins where a query's
  // neighbors are most likely to be. Likelihood is dependent only on a bin's
  // score, which is the sum of scores of all dimension-action pairs, so we
  // need to calculate the T smallest sums of scores that are not conflicting.
  //
  // Method:
  // Store each perturbation set (pair of (dimension, action)) in a
  // std::vector. Create a minheap of scores, with each node pointing to its
  // relevant perturbation set. Each perturbation set popped from the minheap
  // is the next most likely perturbation set.
  // Transform perturbation set to perturbation vector by setting the
  // dimensions specified by the set to queryCode+action (action is {-1, 1}).

  // Perturbation sets (A) mark with 1 the (score, action, dimension) positions
  // included in a given perturbation vector. Other spaces are 0.
  std::vector<bool> Ao(2 * numProj);
  Ao[0] = 1; // Smallest vector includes only smallest score.

  std::vector< std::vector<bool> > perturbationSets;
  perturbationSets.push_back(Ao); // Storage of perturbation sets.

  std::priority_queue<
    std::pair<double, size_t>,        // contents: pairs of (score, index)
    std::vector<                      // container: vector of pairs
      std::pair<double, size_t>
      >,
    std::greater< std::pair<double, size_t> > // comparator of pairs
  > minHeap; // our minheap

  // Start by adding the lowest scoring set to the minheap.
  minHeap.push(std::make_pair(PerturbationScore(Ao, scores), 0));

  // Loop invariable: after pvec iterations, additionalProbingBins contains pvec
  // valid codes of the lowest-scoring bins (bins most likely to contain
  // neighbors of the query).
  for (size_t pvec = 0; pvec < T; ++pvec)
  {
    std::vector<bool> Ai;
    do
    {
      // Get the perturbation set corresponding to the minimum score.
      Ai = perturbationSets[ minHeap.top().second ];
      minHeap.pop(); // .top() returns, .pop() removes

      // Shift operation on Ai (replace max with max+1).
      std::vector<bool> As = Ai;

      // Don't add invalid sets.
      if (PerturbationShift(As) && PerturbationValid(As))
      {
        perturbationSets.push_back(As); // add shifted set to sets
        minHeap.push(
            std::make_pair(PerturbationScore(As, scores),
            perturbationSets.size() - 1));
      }

      // Expand operation on Ai (add max+1 to set).
      std::vector<bool> Ae = Ai;

      // Don't add invalid sets.
      if (PerturbationExpand(Ae) && PerturbationValid(Ae))
      {
        perturbationSets.push_back(Ae); // add expanded set to sets
        minHeap.push(
            std::make_pair(PerturbationScore(Ae, scores),
            perturbationSets.size() - 1));
      }
    } while (!PerturbationValid(Ai)); // Discard invalid perturbations

    // Found valid perturbation set Ai. Construct perturbation vector from set.
    for (size_t pos = 0; pos < Ai.size(); ++pos)
    {
      // If Ai[pos] is marked, add action to probing vector.
      additionalProbingBins(positions(pos), pvec) += Ai[pos] ? actions(pos) : 0;
    }
  }
}

template<typename SortPolicy>
template<typename VecType>
void LSHSearch<SortPolicy>::ReturnIndicesFromTable(
    const VecType& queryPoint,
    arma::uvec& referenceIndices,
    size_t numTablesToSearch,
    const size_t T) const
{
  // Decide on the number of tables to look into.
  if (numTablesToSearch == 0) // If no user input is given, search all.
    numTablesToSearch = numTables;

  // Sanity check to make sure that the existing number of tables is not
  // exceeded.
  if (numTablesToSearch > numTables)
    numTablesToSearch = numTables;

  // Hash the query in each of the 'numTablesToSearch' hash tables using the
  // 'numProj' projections for each table. This gives us 'numTablesToSearch'
  // keys for the query where each key is a 'numProj' dimensional integer
  // vector.

  // Compute the projection of the query in each table.
  arma::mat allProjInTables(numProj, numTablesToSearch);
  arma::mat queryCodesNotFloored(numProj, numTablesToSearch);
  for (size_t i = 0; i < numTablesToSearch; i++)
    queryCodesNotFloored.unsafe_col(i) = projections.slice(i).t() * queryPoint;

  queryCodesNotFloored += offsets.cols(0, numTablesToSearch - 1);
  allProjInTables = arma::floor(queryCodesNotFloored / hashWidth);

  // Use hashMat to store the primary probing codes and any additional codes
  // from multiprobe LSH.
  arma::Mat<size_t> hashMat;
  hashMat.set_size(T + 1, numTablesToSearch);

  // Compute the primary hash value of each key of the query into a bucket of
  // the secondHashTable using the secondHashWeights.
  hashMat.row(0) = arma::conv_to<arma::Row<size_t>> // Floor by typecasting
      ::from(secondHashWeights.t() * allProjInTables);
  // Mod to compute 2nd-level codes.
  for (size_t i = 0; i < numTablesToSearch; i++)
    hashMat(0, i) = (hashMat(0, i) % secondHashSize);

  // Compute hash codes of additional probing bins.
  if (T > 0)
  {
    for (size_t i = 0; i < numTablesToSearch; ++i)
    {
      // Construct this table's probing sequence of length T.
      arma::mat additionalProbingBins;
      GetAdditionalProbingBins(allProjInTables.unsafe_col(i),
                                queryCodesNotFloored.unsafe_col(i),
                                T,
                                additionalProbingBins);

      // Map each probing bin to a bin in secondHashTable (just like we did for
      // the primary hash table).
      hashMat(arma::span(1, T), i) = // Compute code of rows 1:end of column i
        arma::conv_to< arma::Col<size_t> >:: // floor by typecasting to size_t
        from(secondHashWeights.t() * additionalProbingBins);
      for (size_t p = 1; p < T + 1; ++p)
        hashMat(p, i) = (hashMat(p, i) % secondHashSize);
    }
  }

  // Count number of points hashed in the same bucket as the query.
  size_t maxNumPoints = 0;
  for (size_t i = 0; i < numTablesToSearch; ++i)
  {
    for (size_t p = 0; p < T + 1; ++p)
    {
      const size_t hashInd = hashMat(p, i); // find query's bucket
      const size_t tableRow = bucketRowInHashTable[hashInd];
      if (tableRow < secondHashSize)
        maxNumPoints += bucketContentSize[tableRow]; // count bucket contents
    }
  }

  // There are two ways to proceed here:
  // Either allocate a maxNumPoints-size vector, place all candidates, and run
  // unique on the vector to discard duplicates.
  // Or allocate a referenceSet.n_cols size vector (i.e. number of reference
  // points) of zeros, and mark found indices as 1.
  // Option 1 runs faster for small maxNumPoints but worse for larger values, so
  // we choose based on a heuristic.
  const float cutoff = 0.1;
  const float selectivity = static_cast<float>(maxNumPoints) /
      static_cast<float>(referenceSet.n_cols);

  if (selectivity > cutoff)
  {
    // Heuristic: larger maxNumPoints means we should use find() because it
    // should be faster.
    // Reference points hashed in the same bucket as the query are set to >0.
    arma::Col<size_t> refPointsConsidered;
    refPointsConsidered.zeros(referenceSet.n_cols);

    for (size_t i = 0; i < numTablesToSearch; ++i) // for all tables
    {
      for (size_t p = 0; p < T + 1; ++p) // For entire probing sequence.
      {
        // get the sequence code
        size_t hashInd = hashMat(p, i);
        size_t tableRow = bucketRowInHashTable[hashInd];

        if (tableRow < secondHashSize && bucketContentSize[tableRow] > 0)
        {
          // Pick the indices in the bucket corresponding to hashInd.
          for (size_t j = 0; j < bucketContentSize[tableRow]; ++j)
            refPointsConsidered[ secondHashTable[tableRow](j) ]++;
        }
      }
    }

    // Only keep reference points found in at least one bucket.
    referenceIndices = arma::find(refPointsConsidered > 0);
    return;
  }
  else
  {
    // Heuristic: smaller maxNumPoints means we should use unique() because it
    // should be faster.
    // Allocate space for the query's potential neighbors.
    arma::uvec refPointsConsideredSmall;
    refPointsConsideredSmall.zeros(maxNumPoints);

    // Retrieve candidates.
    size_t start = 0;

    for (size_t i = 0; i < numTablesToSearch; ++i) // For all tables
    {
      for (size_t p = 0; p < T + 1; ++p)
      {
        const size_t hashInd =  hashMat(p, i); // Find the query's bucket.
        const size_t tableRow = bucketRowInHashTable[hashInd];

        if (tableRow < secondHashSize)
        {
          // Store all secondHashTable points in the candidates set.
          for (size_t j = 0; j < bucketContentSize[tableRow]; ++j)
            refPointsConsideredSmall(start++) = secondHashTable[tableRow](j);
       }
      }
    }

    // Keep only one copy of each candidate.
    referenceIndices = arma::unique(refPointsConsideredSmall);
    return;
  }
}

// Search for nearest neighbors in a given query set.
template<typename SortPolicy>
void LSHSearch<SortPolicy>::Search(const arma::mat& querySet,
                                   const size_t k,
                                   arma::Mat<size_t>& resultingNeighbors,
                                   arma::mat& distances,
                                   const size_t numTablesToSearch,
                                   const size_t T)
{
  // Ensure the dimensionality of the query set is correct.
  if (querySet.n_rows != referenceSet.n_rows)
  {
    std::ostringstream oss;
    oss << "LSHSearch::Search(): dimensionality of query set ("
        << querySet.n_rows << ") is not equal to the dimensionality the model "
        << "was trained on (" << referenceSet.n_rows << ")!" << std::endl;
    throw std::invalid_argument(oss.str());
  }

  if (k > referenceSet.n_cols)
  {
    std::ostringstream oss;
    oss << "LSHSearch::Search(): requested " << k << " approximate nearest "
        << "neighbors, but reference set has " << referenceSet.n_cols
        << " points!" << std::endl;
    throw std::invalid_argument(oss.str());
  }

  // Set the size of the neighbor and distance matrices.
  resultingNeighbors.set_size(k, querySet.n_cols);
  distances.set_size(k, querySet.n_cols);

  // If the user asked for 0 nearest neighbors... uh... we're done.
  if (k == 0)
    return;

  // If the user requested more than the available number of additional probing
  // bins, set Teffective to maximum T. Maximum T is 2^numProj - 1
  size_t Teffective = T;
  if (T > ((size_t) ((1 << numProj) - 1)))
  {
    Teffective = (1 << numProj) - 1;
    Log::Warn << "Requested " << T << " additional bins are more than "
        << "theoretical maximum. Using " << Teffective << " instead."
        << std::endl;
  }

  // If the user set multiprobe, log it
  if (Teffective > 0)
    Log::Info << "Running multiprobe LSH with " << Teffective
        <<" additional probing bins per table per query." << std::endl;

  size_t avgIndicesReturned = 0;

  Timer::Start("computing_neighbors");

  // Parallelization to process more than one query at a time.
  #pragma omp parallel for \
      shared(resultingNeighbors, distances) \
      schedule(dynamic)\
      reduction(+:avgIndicesReturned)
  for (omp_size_t i = 0; i < (omp_size_t) querySet.n_cols; ++i)
  {
    // Go through every query point.
    // Hash every query into every hash table and eventually into the
    // 'secondHashTable' to obtain the neighbor candidates.
    arma::uvec refIndices;
    ReturnIndicesFromTable(querySet.col(i), refIndices, numTablesToSearch,
        Teffective);

    // An informative book-keeping for the number of neighbor candidates
    // returned on average.
    // Make atomic to avoid race conditions when multiple threads are running
    // #pragma omp atomic
    avgIndicesReturned = avgIndicesReturned + refIndices.n_elem;

    // Sequentially go through all the candidates and save the best 'k'
    // candidates.
    BaseCase(i, refIndices, k, querySet, resultingNeighbors, distances);
  }

  Timer::Stop("computing_neighbors");

  distanceEvaluations += avgIndicesReturned;
  avgIndicesReturned /= querySet.n_cols;
  Log::Info << avgIndicesReturned << " distinct indices returned on average." <<
      std::endl;
}

// Search for approximate neighbors of the reference set.
template<typename SortPolicy>
void LSHSearch<SortPolicy>::
Search(const size_t k,
       arma::Mat<size_t>& resultingNeighbors,
       arma::mat& distances,
       const size_t numTablesToSearch,
       size_t T)
{
  // This is monochromatic search; the query set is the reference set.
  resultingNeighbors.set_size(k, referenceSet.n_cols);
  distances.set_size(k, referenceSet.n_cols);

  // If the user requested more than the available number of additional probing
  // bins, set Teffective to maximum T. Maximum T is 2^numProj - 1
  size_t Teffective = T;
  if (T > ((size_t) ((1 << numProj) - 1)))
  {
    Teffective = (1 << numProj) - 1;
    Log::Warn << "Requested " << T << " additional bins are more than "
        << "theoretical maximum. Using " << Teffective << " instead."
        << std::endl;
  }

  // If the user set multiprobe, log it
  if (T > 0)
    Log::Info << "Running multiprobe LSH with " << Teffective <<
      " additional probing bins per table per query."<< std::endl;

  size_t avgIndicesReturned = 0;

  Timer::Start("computing_neighbors");

  // Parallelization to process more than one query at a time.
  #pragma omp parallel for \
      shared(resultingNeighbors, distances) \
      schedule(dynamic)\
      reduction(+:avgIndicesReturned)
  for (omp_size_t i = 0; i < (omp_size_t) referenceSet.n_cols; ++i)
  {
    // Go through every query point.
    // Hash every query into every hash table and eventually into the
    // 'secondHashTable' to obtain the neighbor candidates.
    arma::uvec refIndices;
    ReturnIndicesFromTable(referenceSet.col(i), refIndices, numTablesToSearch,
        Teffective);

    // An informative book-keeping for the number of neighbor candidates
    // returned on average.
    // Make atomic to avoid race conditions when multiple threads are running.
    // #pragma omp atomic
    avgIndicesReturned += refIndices.n_elem;

    // Sequentially go through all the candidates and save the best 'k'
    // candidates.
    BaseCase(i, refIndices, k, resultingNeighbors, distances);
  }

  Timer::Stop("computing_neighbors");

  distanceEvaluations += avgIndicesReturned;
  avgIndicesReturned /= referenceSet.n_cols;
  Log::Info << avgIndicesReturned << " distinct indices returned on average." <<
      std::endl;
}

template<typename SortPolicy>
double LSHSearch<SortPolicy>::ComputeRecall(
    const arma::Mat<size_t>& foundNeighbors,
    const arma::Mat<size_t>& realNeighbors)
{
  if (foundNeighbors.n_rows != realNeighbors.n_rows ||
      foundNeighbors.n_cols != realNeighbors.n_cols)
    throw std::invalid_argument("LSHSearch::ComputeRecall(): matrices provided"
        " must have equal size");

  const size_t queries = foundNeighbors.n_cols;
  const size_t neighbors = foundNeighbors.n_rows; // Should be equal to k.

  // The recall is the set intersection of found and real neighbors.
  size_t found = 0;
  for (size_t col = 0; col < queries; ++col)
    for (size_t row = 0; row < neighbors; ++row)
      for (size_t nei = 0; nei < realNeighbors.n_rows; ++nei)
        if (realNeighbors(row, col) == foundNeighbors(nei, col))
        {
          found++;
          break;
        }

  return ((double) found) / realNeighbors.n_elem;
}

template<typename SortPolicy>
template<typename Archive>
void LSHSearch<SortPolicy>::serialize(Archive& ar,
                                      const unsigned int version)
{
<<<<<<< HEAD
  using data::CreateNVP;

  ar & CreateNVP(referenceSet, "referenceSet");
  ar & CreateNVP(numProj, "numProj");
  ar & CreateNVP(numTables, "numTables");
=======
  // If we are loading, we are going to own the reference set.
  if (Archive::is_loading::value)
  {
    if (ownsSet)
      delete referenceSet;
    ownsSet = true;
  }
  ar & BOOST_SERIALIZATION_NVP(referenceSet);

  ar & BOOST_SERIALIZATION_NVP(numProj);
  ar & BOOST_SERIALIZATION_NVP(numTables);
>>>>>>> 847a4bfd

  // Delete existing projections, if necessary.
  if (Archive::is_loading::value)
    projections.reset();

  // Backward compatibility: older versions of LSHSearch stored the projection
  // tables in a std::vector<arma::mat>.
  if (version == 0)
  {
    std::vector<arma::mat> tmpProj;
    ar & BOOST_SERIALIZATION_NVP(tmpProj);

    projections.set_size(tmpProj[0].n_rows, tmpProj[0].n_cols, tmpProj.size());
    for (size_t i = 0; i < tmpProj.size(); ++i)
      projections.slice(i) = tmpProj[i];
  }
  else
  {
    ar & BOOST_SERIALIZATION_NVP(projections);
  }

  ar & BOOST_SERIALIZATION_NVP(offsets);
  ar & BOOST_SERIALIZATION_NVP(hashWidth);
  ar & BOOST_SERIALIZATION_NVP(secondHashSize);
  ar & BOOST_SERIALIZATION_NVP(secondHashWeights);
  ar & BOOST_SERIALIZATION_NVP(bucketSize);
  // needs specific handling for new version

  // Backward compatibility: in older versions of LSHSearch, the secondHashTable
  // was stored as an arma::Mat<size_t>.  So we need to properly load that, then
  // prune it down to size.
  if (version == 0)
  {
    arma::Mat<size_t> tmpSecondHashTable;
    ar & BOOST_SERIALIZATION_NVP(tmpSecondHashTable);

    // The old secondHashTable was stored in row-major format, so we transpose
    // it.
    tmpSecondHashTable = tmpSecondHashTable.t();

    secondHashTable.resize(tmpSecondHashTable.n_cols);
    for (size_t i = 0; i < tmpSecondHashTable.n_cols; ++i)
    {
      // Find length of each column.  We know we are at the end of the list when
      // the value referenceSet.n_cols is seen.

      size_t len = 0;
      for (; len < tmpSecondHashTable.n_rows; ++len)
        if (tmpSecondHashTable(len, i) == referenceSet.n_cols)
          break;

      // Set the size of the new column correctly.
      secondHashTable[i].set_size(len);
      for (size_t j = 0; j < len; ++j)
        secondHashTable[i](j) = tmpSecondHashTable(j, i);
    }
  }
  else
  {
    size_t tables;
    if (Archive::is_saving::value)
      tables = secondHashTable.size();
    ar & BOOST_SERIALIZATION_NVP(tables);

    // Set size of second hash table if needed.
    if (Archive::is_loading::value)
    {
      secondHashTable.clear();
      secondHashTable.resize(tables);
    }

    ar & BOOST_SERIALIZATION_NVP(secondHashTable);
  }

  // Backward compatibility: old versions of LSHSearch held bucketContentSize
  // for all possible buckets (of size secondHashSize), but now we hold a
  // compressed representation.
  if (version == 0)
  {
    // The vector was stored in the old uncompressed form.  So we need to shrink
    // it.  But we can't do that until we have bucketRowInHashTable, so we also
    // have to load that.
    arma::Col<size_t> tmpBucketContentSize;
    ar & BOOST_SERIALIZATION_NVP(tmpBucketContentSize);
    ar & BOOST_SERIALIZATION_NVP(bucketRowInHashTable);

    // Compress into a smaller vector by just dropping all of the zeros.
    bucketContentSize.set_size(secondHashTable.size());
    for (size_t i = 0; i < tmpBucketContentSize.n_elem; ++i)
      if (tmpBucketContentSize[i] > 0)
        bucketContentSize[bucketRowInHashTable[i]] = tmpBucketContentSize[i];
  }
  else
  {
    ar & BOOST_SERIALIZATION_NVP(bucketContentSize);
    ar & BOOST_SERIALIZATION_NVP(bucketRowInHashTable);
  }

  ar & BOOST_SERIALIZATION_NVP(distanceEvaluations);
}

} // namespace neighbor
} // namespace mlpack

#endif<|MERGE_RESOLUTION|>--- conflicted
+++ resolved
@@ -1035,25 +1035,9 @@
 void LSHSearch<SortPolicy>::serialize(Archive& ar,
                                       const unsigned int version)
 {
-<<<<<<< HEAD
-  using data::CreateNVP;
-
-  ar & CreateNVP(referenceSet, "referenceSet");
-  ar & CreateNVP(numProj, "numProj");
-  ar & CreateNVP(numTables, "numTables");
-=======
-  // If we are loading, we are going to own the reference set.
-  if (Archive::is_loading::value)
-  {
-    if (ownsSet)
-      delete referenceSet;
-    ownsSet = true;
-  }
   ar & BOOST_SERIALIZATION_NVP(referenceSet);
-
   ar & BOOST_SERIALIZATION_NVP(numProj);
   ar & BOOST_SERIALIZATION_NVP(numTables);
->>>>>>> 847a4bfd
 
   // Delete existing projections, if necessary.
   if (Archive::is_loading::value)
