--- conflicted
+++ resolved
@@ -1,9 +1,5 @@
 ### mlpack 4.0.0
 ###### ????-??-??
-<<<<<<< HEAD
-  * Add support for probabilistic KDE (kernel density estimation) error bounds
-    when using the Gaussian kernel (#1934).
-=======
   * Add Multiple Pole Balancing Environment (#1901).
 
   * Add new parameter `maximum_depth` to decision tree and random forest
@@ -11,14 +7,16 @@
 
   * Fix prediction output of softmax regression when test set accuracy is
     calculated (#1922).
-  
+
   * Action struct in continuous RL environments now stores the action as a 
     `double` instead of `double[1]` (#1941, #1931).
-  
+
   * Pendulum environment now checks for termination. All RL environments now
     have an option to terminate after a set number of time steps (no limit
     by default) (#1941).
->>>>>>> 595f9d23
+
+  * Add support for probabilistic KDE (kernel density estimation) error bounds
+    when using the Gaussian kernel (#1934).
 
 ### mlpack 3.1.1
 ###### 2019-05-26
