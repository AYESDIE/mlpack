--- conflicted
+++ resolved
@@ -21,15 +21,10 @@
   - cd /usr/include && sudo patch -p1 < fix-std-vector-load.diff && sudo rm fix-std-vector-load.diff && cd -
   # Install both python2 and python3 modules, and the build will decide which to
   # use.
-<<<<<<< HEAD
-  - sudo pip install cython setuptools numpy pandas
-  - sudo pip3 install cython setuptools numpy pandas
-=======
   - sudo pip install cython numpy pandas
   - sudo pip install --upgrade --ignore-installed setuptools
   - sudo pip3 install cython numpy pandas
   - sudo pip3 install --upgrade --ignore-installed setuptools
->>>>>>> 346fd1f8
   - curl https://ftp.fau.de/macports/distfiles/armadillo/armadillo-6.500.5.tar.gz | tar xvz && cd armadillo*
   - cmake . && make && sudo make install && cd ..
   - sudo cp .travis/config.hpp /usr/include/armadillo_bits/config.hpp
